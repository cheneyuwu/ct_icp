#include "ct_icp/viz3d_utils.h"
#include <SlamCore/experimental/iterator/transform_iterator.h>
#include <SlamCore/conversion.h>


namespace slam {
    struct TrajectoryFrameBeginPoseConversion {
    REFERENCE_CONVERSION_TYPDEFS(ct_icp::TrajectoryFrame, slam::SE3)

        value_reference operator()(source_reference pose) const {
            return pose.begin_pose.pose;
        }

        value_const_reference operator()(source_const_reference pose) const {
            return pose.begin_pose.pose;
        }

    };
}

namespace ct_icp {


    /* -------------------------------------------------------------------------------------------------------------- */
    bool ShowAggregatedFramesCallback::Run(const Odometry &odometry, const std::vector<slam::WPoint3D> &current_frame,
                                           const std::vector<slam::WPoint3D> *keypoints,
                                           const Odometry::RegistrationSummary *summary) {
        auto window_ptr = window_.lock();
        if (current_frame.empty() || !window_ptr)
            return true;

        auto frame_idx = current_frame.begin()->index_frame;
        if (frame_ids_.find(frame_idx) != frame_ids_.end()) {
            window_ptr->RemovePolyData(group_name_, (int) frame_idx);
            frame_ids_.erase(frame_idx);
        }
        frame_ids_.insert(frame_idx);
        window_ptr->AddPolyData(std::string(group_name_), (int) frame_idx,
                                slam::polydata_from_points(current_frame, true));

        while (frame_ids_.size() > std::max(max_num_frames_, 0)) {
            auto begin_idx = *frame_ids_.begin();
            frame_ids_.erase(frame_ids_.begin());
            window_ptr->RemovePolyData(group_name_, (int) begin_idx);
        }

        auto frames = odometry.Trajectory();
        auto pose_from_frame = [](auto &pose) { return pose.begin.pose; };
        auto begin = slam::make_transform(frames.begin(), slam::TrajectoryFrameBeginPoseConversion());
        auto end = slam::make_transform(frames.end(), slam::TrajectoryFrameBeginPoseConversion());
        auto pose_poly_data = slam::polydata_from_poses(begin, end, 0.5);
        window_ptr->AddPolyData(std::string(PosesGroupNameConst()), 0, pose_poly_data);

        return true;
    }
<<<<<<< HEAD

    /* -------------------------------------------------------------------------------------------------------------- */
    void ShowAggregatedFramesCallback::Clear() {
        auto window_ptr = window_.lock();
        if (window_ptr) {
            for (auto &_id: frame_ids_)
                window_ptr->RemovePolyData(group_name_, int(_id));
            frame_ids_.clear();
        }
=======

    /* -------------------------------------------------------------------------------------------------------------- */
    void ShowAggregatedFramesCallback::Clear() {
        auto window_ptr = window_.lock();
        if (window_ptr) {
            for (auto &_id: frame_ids_)
                window_ptr->RemovePolyData(group_name_, int(_id));
            frame_ids_.clear();
        }
    }

    /* -------------------------------------------------------------------------------------------------------------- */
    bool PushFrameToQueueWindowCallback::Run(const Odometry &,
                                             const std::vector<slam::WPoint3D> &current_frame,
                                             const std::vector<slam::WPoint3D> *,
                                             const Odometry::RegistrationSummary *) {
        auto window_ptr = window_.lock();
        if (current_frame.empty() || !window_ptr)
            return true;
        auto pc = slam::PointCloud::WrapConstVector(current_frame, slam::WPoint3D::DefaultSchema(), "raw_point");
        auto copy = pc.DeepCopyPtr();
        window_ptr->PushNewFrame(copy);
        return true;
>>>>>>> 59811b43
    }
}
<|MERGE_RESOLUTION|>--- conflicted
+++ resolved
@@ -53,17 +53,6 @@
 
         return true;
     }
-<<<<<<< HEAD
-
-    /* -------------------------------------------------------------------------------------------------------------- */
-    void ShowAggregatedFramesCallback::Clear() {
-        auto window_ptr = window_.lock();
-        if (window_ptr) {
-            for (auto &_id: frame_ids_)
-                window_ptr->RemovePolyData(group_name_, int(_id));
-            frame_ids_.clear();
-        }
-=======
 
     /* -------------------------------------------------------------------------------------------------------------- */
     void ShowAggregatedFramesCallback::Clear() {
@@ -87,6 +76,5 @@
         auto copy = pc.DeepCopyPtr();
         window_ptr->PushNewFrame(copy);
         return true;
->>>>>>> 59811b43
     }
 }
