max_num_threads:  1 
save_trajectory: true
suspend_on_failure: false
output_dir: .outputs
max_frames: -1 # For negative values, all frames are computed
display_debug: true

# DATASET OPTIONS ----
dataset_options:
  dataset: KITTI_raw # Options: [KITTI_raw / KITTI_CARLA / KITTI]
  root_path: ../.kitti_raw # Set to the root path of kitti's directory
  fail_if_incomplete: false
  min_dist_lidar_center: 3.0 # Suppresses points to close to the center of the sensor
  max_dist_lidar_center: 100.0 # Suppresses points to far from the center of the sensor

# ODOMETRY OPTIONS ----
odometry_options:
  voxel_size: 0.5 # The voxel size for the grid sampling of the new frame (before keypoints extraction)
  sample_voxel_size: 1.5 # The size of a voxel for the selection of `keypoints` by grid sampling
  max_distance: 100.0 # The threshold of the distance to suppress voxels from the map
  max_num_points_in_voxel: 20 # The maximum number of points per voxel of the map
  debug_print: true
  min_distance_points: 0.1
  distance_error_threshold: 5.0 # The motion of the sensor between two frames which is considered erroneous (stops the odometry)
  motion_compensation: CONTINUOUS # The profile of the motion compensation (NONE, CONSTANT_VELOCITY, ITERATIVE, CONTINUOUS)

  # CT_ICP OPTIONS ----
  ct_icp_options:
    size_voxel_map: 1.5 # The voxel size of in the voxel map
    num_iters_icp: 5 # The number of iterations of the ICP
    min_number_neighbors: 20 # The minimum number of neighbor points to define a valid neighborhood
    voxel_neighborhood: 1
    max_number_neighbors: 20
    max_dist_to_plane_ct_icp: 0.3
    norm_x_end_iteration_ct_icp: 0.001
    debug_print: false
    point_to_plane_with_distortion: true
    distance: CT_POINT_TO_PLANE # Options: [CT_POINT_TO_PLANE, POINT_TO_PLANE]
    num_closest_neighbors: 1
    beta_location_consistency: 0.001
    beta_constant_velocity: 0.001

<<<<<<< HEAD
    solver: GN # Options: [GN=Gauss-Newton, CERES]
    loss_function: HUBER # Options: [STANDARD, CAUCHY, HUBER, TOLERANT, TRUNCATED] (for CERES solver)
    ls_max_num_iters: 1 # The number of steps performed for each iteration of the ICP (for CERES solver)
    ls_num_threads:  16 # The number of threads to build and solve the least square system (for CERES solver)
    ls_sigma: 0.1 # The sigma parameter for loss CAUCHY, HUBER, TOLERANT, TRUNCATED (for CERES solver)
    ls_tolerant_min_threshold: 0.05 # The tolerant parameter for loss TOLERANT (for CERES solver)
=======
    loss_function: CAUCHY # Options: [CAUCHY, STANDARD, HUBER, TOLERANT, TRUNCATED]
    ls_max_num_iters: 1 # The number of steps performed by ceres for each iteration of the ICP
    ls_num_threads:  8 # The number of threads to build and solve the least square system
    ls_sigma: 0.1
    ls_tolerant_min_threshold: 0.05
>>>>>>> f72a26fa
<|MERGE_RESOLUTION|>--- conflicted
+++ resolved
@@ -40,17 +40,9 @@
     beta_location_consistency: 0.001
     beta_constant_velocity: 0.001
 
-<<<<<<< HEAD
     solver: GN # Options: [GN=Gauss-Newton, CERES]
     loss_function: HUBER # Options: [STANDARD, CAUCHY, HUBER, TOLERANT, TRUNCATED] (for CERES solver)
     ls_max_num_iters: 1 # The number of steps performed for each iteration of the ICP (for CERES solver)
     ls_num_threads:  16 # The number of threads to build and solve the least square system (for CERES solver)
     ls_sigma: 0.1 # The sigma parameter for loss CAUCHY, HUBER, TOLERANT, TRUNCATED (for CERES solver)
     ls_tolerant_min_threshold: 0.05 # The tolerant parameter for loss TOLERANT (for CERES solver)
-=======
-    loss_function: CAUCHY # Options: [CAUCHY, STANDARD, HUBER, TOLERANT, TRUNCATED]
-    ls_max_num_iters: 1 # The number of steps performed by ceres for each iteration of the ICP
-    ls_num_threads:  8 # The number of threads to build and solve the least square system
-    ls_sigma: 0.1
-    ls_tolerant_min_threshold: 0.05
->>>>>>> f72a26fa
